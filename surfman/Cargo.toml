--- conflicted
+++ resolved
@@ -1,14 +1,8 @@
 [package]
 name = "surfman"
-<<<<<<< HEAD
-license = "MIT / Apache-2.0"
-edition = "2021"
-version = "0.4.4"
-=======
 license = "MIT OR Apache-2.0"
 edition = "2018"
 version = "0.5.0"
->>>>>>> 1ffdd1ae
 authors = [
     "Patrick Walton <pcwalton@mimiga.net>",
     "Emilio Cobos Álvarez <emilio@crisal.io>",
